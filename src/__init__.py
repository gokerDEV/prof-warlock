"""
<<<<<<< HEAD
Prof. Warlock - Async Email Feedback System
=======
Prof. Warlock - Natal Chart Generator via Email
>>>>>>> d8b49f15

A magical email-driven service that creates personalized natal chart posters.
"""

__version__ = "2.0.0"
__author__ = "Prof. Warlock Team"<|MERGE_RESOLUTION|>--- conflicted
+++ resolved
@@ -1,9 +1,5 @@
 """
-<<<<<<< HEAD
-Prof. Warlock - Async Email Feedback System
-=======
 Prof. Warlock - Natal Chart Generator via Email
->>>>>>> d8b49f15
 
 A magical email-driven service that creates personalized natal chart posters.
 """
