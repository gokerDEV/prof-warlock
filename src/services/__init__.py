"""
Business logic services for Prof. Warlock.
<<<<<<< HEAD
""" 
=======
"""
>>>>>>> d8b49f15
<|MERGE_RESOLUTION|>--- conflicted
+++ resolved
@@ -1,7 +1,3 @@
 """
 Business logic services for Prof. Warlock.
-<<<<<<< HEAD
-""" 
-=======
-"""
->>>>>>> d8b49f15
+""" 