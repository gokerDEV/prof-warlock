<<<<<<< HEAD
from .image_annotation.annotator import ImageAnnotator
__all__ = ["ImageAnnotator"]
=======
"""Compatibility wrapper for the image annotation library."""

from .image_annotation import ImageAnnotator

__all__ = ["ImageAnnotator"]
>>>>>>> 767166af
<|MERGE_RESOLUTION|>--- conflicted
+++ resolved
@@ -1,10 +1,2 @@
-<<<<<<< HEAD
 from .image_annotation.annotator import ImageAnnotator
-__all__ = ["ImageAnnotator"]
-=======
-"""Compatibility wrapper for the image annotation library."""
-
-from .image_annotation import ImageAnnotator
-
-__all__ = ["ImageAnnotator"]
->>>>>>> 767166af
+__all__ = ["ImageAnnotator"]