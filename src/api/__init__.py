"""
FastAPI web API for Prof. Warlock.
<<<<<<< HEAD
""" 
=======
"""
>>>>>>> d8b49f15
<|MERGE_RESOLUTION|>--- conflicted
+++ resolved
@@ -1,7 +1,3 @@
 """
 FastAPI web API for Prof. Warlock.
-<<<<<<< HEAD
 """ 
-=======
-"""
->>>>>>> d8b49f15
