<<<<<<< HEAD
# Prof. Warlock - Async Email Feedback System
=======
# Prof. Warlock - Natal Chart Generator via Email
>>>>>>> d8b49f15
fastapi==0.104.1
uvicorn==0.24.0
python-multipart==0.0.6
python-dotenv==1.0.0
aiofiles==23.2.1
requests==2.31.0

# HTML parsing for email content
beautifulsoup4==4.12.2
mistune==3.0.2

# Image processing and annotation
Pillow==11.2.1
numpy==2.2.6

# Testing
pytest==7.4.3
pytest-asyncio==0.21.1

# Compatibility fix for FastAPI
anyio>=3.7.1,<4.0.0

# Official Postmark API integration
python-postmark==0.4.7

# Natal library
natal==0.9.3

# Geocoding
geopy==2.4.1

# SVG to PNG conversion
cairosvg==2.7.1<|MERGE_RESOLUTION|>--- conflicted
+++ resolved
@@ -1,8 +1,4 @@
-<<<<<<< HEAD
-# Prof. Warlock - Async Email Feedback System
-=======
 # Prof. Warlock - Natal Chart Generator via Email
->>>>>>> d8b49f15
 fastapi==0.104.1
 uvicorn==0.24.0
 python-multipart==0.0.6
